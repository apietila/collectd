/**
 * collectd - src/threshold.c
 * Copyright (C) 2007-2010  Florian Forster
 * Copyright (C) 2008-2009  Sebastian Harl
 * Copyright (C) 2009       Andrés J. Díaz
 *
 * This program is free software; you can redistribute it and/or modify it
 * under the terms of the GNU General Public License as published by the
 * Free Software Foundation; only version 2 of the License is applicable.
 *
 * This program is distributed in the hope that it will be useful, but
 * WITHOUT ANY WARRANTY; without even the implied warranty of
 * MERCHANTABILITY or FITNESS FOR A PARTICULAR PURPOSE.  See the GNU
 * General Public License for more details.
 *
 * You should have received a copy of the GNU General Public License along
 * with this program; if not, write to the Free Software Foundation, Inc.,
 * 51 Franklin St, Fifth Floor, Boston, MA  02110-1301 USA
 *
 * Author:
 *   Florian octo Forster <octo at collectd.org>
 *   Sebastian Harl <sh at tokkee.org>
 *   Andrés J. Díaz <ajdiaz at connectical.com>
 **/

#include "collectd.h"
#include "common.h"
#include "plugin.h"
#include "utils_avltree.h"
#include "utils_cache.h"
#include "utils_threshold.h"

#include <assert.h>
#include <pthread.h>

/*
 * Threshold management
 * ====================
 * The following functions add, delete, search, etc. configured thresholds to
 * the underlying AVL trees.
 */

/*
 * int ut_threshold_add
 *
 * Adds a threshold configuration to the list of thresholds. The threshold_t
 * structure is copied and may be destroyed after this call. Returns zero on
 * success, non-zero otherwise.
 */
static int ut_threshold_add (const threshold_t *th)
{ /* {{{ */
  char name[6 * DATA_MAX_NAME_LEN];
  char *name_copy;
  threshold_t *th_copy;
  threshold_t *th_ptr;
  int status = 0;

  if (format_name (name, sizeof (name), th->host,
	th->plugin, th->plugin_instance,
	th->type, th->type_instance) != 0)
  {
    ERROR ("ut_threshold_add: format_name failed.");
    return (-1);
  }

  name_copy = strdup (name);
  if (name_copy == NULL)
  {
    ERROR ("ut_threshold_add: strdup failed.");
    return (-1);
  }

  th_copy = (threshold_t *) malloc (sizeof (threshold_t));
  if (th_copy == NULL)
  {
    sfree (name_copy);
    ERROR ("ut_threshold_add: malloc failed.");
    return (-1);
  }
  memcpy (th_copy, th, sizeof (threshold_t));
  th_ptr = NULL;

  DEBUG ("ut_threshold_add: Adding entry `%s'", name);

  pthread_mutex_lock (&threshold_lock);

  th_ptr = threshold_get (th->host, th->plugin, th->plugin_instance,
      th->type, th->type_instance);

  while ((th_ptr != NULL) && (th_ptr->next != NULL))
    th_ptr = th_ptr->next;

  if (th_ptr == NULL) /* no such threshold yet */
  {
    status = c_avl_insert (threshold_tree, name_copy, th_copy);
  }
  else /* th_ptr points to the last threshold in the list */
  {
    th_ptr->next = th_copy;
    /* name_copy isn't needed */
    sfree (name_copy);
  }

  pthread_mutex_unlock (&threshold_lock);

  if (status != 0)
  {
    ERROR ("ut_threshold_add: c_avl_insert (%s) failed.", name);
    sfree (name_copy);
    sfree (th_copy);
  }

  return (status);
} /* }}} int ut_threshold_add */

/*
 * Configuration
 * =============
 * The following approximately two hundred functions are used to handle the
 * configuration and fill the threshold list.
 * {{{ */
static int ut_config_type_datasource (threshold_t *th, oconfig_item_t *ci)
{
  if ((ci->values_num != 1)
      || (ci->values[0].type != OCONFIG_TYPE_STRING))
  {
    WARNING ("threshold values: The `DataSource' option needs exactly one "
	"string argument.");
    return (-1);
  }

  sstrncpy (th->data_source, ci->values[0].value.string,
      sizeof (th->data_source));

  return (0);
} /* int ut_config_type_datasource */

static int ut_config_type_instance (threshold_t *th, oconfig_item_t *ci)
{
  if ((ci->values_num != 1)
      || (ci->values[0].type != OCONFIG_TYPE_STRING))
  {
    WARNING ("threshold values: The `Instance' option needs exactly one "
	"string argument.");
    return (-1);
  }

  sstrncpy (th->type_instance, ci->values[0].value.string,
      sizeof (th->type_instance));

  return (0);
} /* int ut_config_type_instance */

static int ut_config_type_max (threshold_t *th, oconfig_item_t *ci)
{
  if ((ci->values_num != 1)
      || (ci->values[0].type != OCONFIG_TYPE_NUMBER))
  {
    WARNING ("threshold values: The `%s' option needs exactly one "
	"number argument.", ci->key);
    return (-1);
  }

  if (strcasecmp (ci->key, "WarningMax") == 0)
    th->warning_max = ci->values[0].value.number;
  else
    th->failure_max = ci->values[0].value.number;

  return (0);
} /* int ut_config_type_max */

static int ut_config_type_min (threshold_t *th, oconfig_item_t *ci)
{
  if ((ci->values_num != 1)
      || (ci->values[0].type != OCONFIG_TYPE_NUMBER))
  {
    WARNING ("threshold values: The `%s' option needs exactly one "
	"number argument.", ci->key);
    return (-1);
  }

  if (strcasecmp (ci->key, "WarningMin") == 0)
    th->warning_min = ci->values[0].value.number;
  else
    th->failure_min = ci->values[0].value.number;

  return (0);
} /* int ut_config_type_min */

static int ut_config_type_hits (threshold_t *th, oconfig_item_t *ci)
{
  if ((ci->values_num != 1)
      || (ci->values[0].type != OCONFIG_TYPE_NUMBER))
  {
    WARNING ("threshold values: The `%s' option needs exactly one "
      "number argument.", ci->key);
    return (-1);
  }

  th->hits = ci->values[0].value.number;

  return (0);
} /* int ut_config_type_hits */

static int ut_config_type_hysteresis (threshold_t *th, oconfig_item_t *ci)
{
  if ((ci->values_num != 1)
      || (ci->values[0].type != OCONFIG_TYPE_NUMBER))
  {
    WARNING ("threshold values: The `%s' option needs exactly one "
      "number argument.", ci->key);
    return (-1);
  }

  th->hysteresis = ci->values[0].value.number;

  return (0);
} /* int ut_config_type_hysteresis */

static int ut_config_type (const threshold_t *th_orig, oconfig_item_t *ci)
{
  int i;
  threshold_t th;
  int status = 0;

  if ((ci->values_num != 1)
      || (ci->values[0].type != OCONFIG_TYPE_STRING))
  {
    WARNING ("threshold values: The `Type' block needs exactly one string "
	"argument.");
    return (-1);
  }

  if (ci->children_num < 1)
  {
    WARNING ("threshold values: The `Type' block needs at least one option.");
    return (-1);
  }

  memcpy (&th, th_orig, sizeof (th));
  sstrncpy (th.type, ci->values[0].value.string, sizeof (th.type));

  th.warning_min = NAN;
  th.warning_max = NAN;
  th.failure_min = NAN;
  th.failure_max = NAN;
  th.hits = 0;
  th.hysteresis = 0;
  th.flags = UT_FLAG_INTERESTING; /* interesting by default */

  for (i = 0; i < ci->children_num; i++)
  {
    oconfig_item_t *option = ci->children + i;

    if (strcasecmp ("Instance", option->key) == 0)
      status = ut_config_type_instance (&th, option);
    else if (strcasecmp ("DataSource", option->key) == 0)
      status = ut_config_type_datasource (&th, option);
    else if ((strcasecmp ("WarningMax", option->key) == 0)
	|| (strcasecmp ("FailureMax", option->key) == 0))
      status = ut_config_type_max (&th, option);
    else if ((strcasecmp ("WarningMin", option->key) == 0)
	|| (strcasecmp ("FailureMin", option->key) == 0))
      status = ut_config_type_min (&th, option);
    else if (strcasecmp ("Interesting", option->key) == 0)
      status = cf_util_get_flag (option, &th.flags, UT_FLAG_INTERESTING);
    else if (strcasecmp ("Invert", option->key) == 0)
      status = cf_util_get_flag (option, &th.flags, UT_FLAG_INVERT);
    else if (strcasecmp ("Persist", option->key) == 0)
      status = cf_util_get_flag (option, &th.flags, UT_FLAG_PERSIST);
    else if (strcasecmp ("PersistOK", option->key) == 0)
      status = cf_util_get_flag (option, &th.flags, UT_FLAG_PERSIST_OK);
    else if (strcasecmp ("Percentage", option->key) == 0)
      status = cf_util_get_flag (option, &th.flags, UT_FLAG_PERCENTAGE);
    else if (strcasecmp ("Hits", option->key) == 0)
      status = ut_config_type_hits (&th, option);
    else if (strcasecmp ("Hysteresis", option->key) == 0)
      status = ut_config_type_hysteresis (&th, option);
    else
    {
      WARNING ("threshold values: Option `%s' not allowed inside a `Type' "
	  "block.", option->key);
      status = -1;
    }

    if (status != 0)
      break;
  }

  if (status == 0)
  {
    status = ut_threshold_add (&th);
  }

  return (status);
} /* int ut_config_type */

static int ut_config_plugin_instance (threshold_t *th, oconfig_item_t *ci)
{
  if ((ci->values_num != 1)
      || (ci->values[0].type != OCONFIG_TYPE_STRING))
  {
    WARNING ("threshold values: The `Instance' option needs exactly one "
	"string argument.");
    return (-1);
  }

  sstrncpy (th->plugin_instance, ci->values[0].value.string,
      sizeof (th->plugin_instance));

  return (0);
} /* int ut_config_plugin_instance */

static int ut_config_plugin (const threshold_t *th_orig, oconfig_item_t *ci)
{
  int i;
  threshold_t th;
  int status = 0;

  if ((ci->values_num != 1)
      || (ci->values[0].type != OCONFIG_TYPE_STRING))
  {
    WARNING ("threshold values: The `Plugin' block needs exactly one string "
	"argument.");
    return (-1);
  }

  if (ci->children_num < 1)
  {
    WARNING ("threshold values: The `Plugin' block needs at least one nested "
	"block.");
    return (-1);
  }

  memcpy (&th, th_orig, sizeof (th));
  sstrncpy (th.plugin, ci->values[0].value.string, sizeof (th.plugin));

  for (i = 0; i < ci->children_num; i++)
  {
    oconfig_item_t *option = ci->children + i;

    if (strcasecmp ("Type", option->key) == 0)
      status = ut_config_type (&th, option);
    else if (strcasecmp ("Instance", option->key) == 0)
      status = ut_config_plugin_instance (&th, option);
    else
    {
      WARNING ("threshold values: Option `%s' not allowed inside a `Plugin' "
	  "block.", option->key);
      status = -1;
    }

    if (status != 0)
      break;
  }

  return (status);
} /* int ut_config_plugin */

static int ut_config_host (const threshold_t *th_orig, oconfig_item_t *ci)
{
  int i;
  threshold_t th;
  int status = 0;

  if ((ci->values_num != 1)
      || (ci->values[0].type != OCONFIG_TYPE_STRING))
  {
    WARNING ("threshold values: The `Host' block needs exactly one string "
	"argument.");
    return (-1);
  }

  if (ci->children_num < 1)
  {
    WARNING ("threshold values: The `Host' block needs at least one nested "
	"block.");
    return (-1);
  }

  memcpy (&th, th_orig, sizeof (th));
  sstrncpy (th.host, ci->values[0].value.string, sizeof (th.host));

  for (i = 0; i < ci->children_num; i++)
  {
    oconfig_item_t *option = ci->children + i;

    if (strcasecmp ("Type", option->key) == 0)
      status = ut_config_type (&th, option);
    else if (strcasecmp ("Plugin", option->key) == 0)
      status = ut_config_plugin (&th, option);
    else
    {
      WARNING ("threshold values: Option `%s' not allowed inside a `Host' "
	  "block.", option->key);
      status = -1;
    }

    if (status != 0)
      break;
  }

  return (status);
} /* int ut_config_host */
/*
 * End of the functions used to configure threshold values.
 */
/* }}} */

/*
 * int ut_report_state
 *
 * Checks if the `state' differs from the old state and creates a notification
 * if appropriate.
 * Does not fail.
 */
static int ut_report_state (const data_set_t *ds,
    const value_list_t *vl,
    const threshold_t *th,
    const gauge_t *values,
    int ds_index,
    int state)
{ /* {{{ */
  int state_old;
  notification_t n;

  char *buf;
  size_t bufsize;

  int status;

  /* Check if hits matched */
  if ( (th->hits != 0) )
  {
    int hits = uc_get_hits(ds,vl);
    /* STATE_OKAY resets hits unless PERSIST_OK flag is set. Hits resets if
     * threshold is hit. */
    if ( ( (state == STATE_OKAY) && ((th->flags & UT_FLAG_PERSIST_OK) == 0) ) || (hits > th->hits) )
    {
        DEBUG("ut_report_state: reset uc_get_hits = 0");
        uc_set_hits(ds,vl,0); /* reset hit counter and notify */
    } else {
      DEBUG("ut_report_state: th->hits = %d, uc_get_hits = %d",th->hits,uc_get_hits(ds,vl));
      (void) uc_inc_hits(ds,vl,1); /* increase hit counter */
      return (0);
    }
  } /* end check hits */

  state_old = uc_get_state (ds, vl);

  /* If the state didn't change, report if `persistent' is specified. If the
   * state is `okay', then only report if `persist_ok` flag is set. */
  if (state == state_old)
  {
    if ((th->flags & UT_FLAG_PERSIST) == 0)
      return (0);
    else if ( (state == STATE_OKAY) && ((th->flags & UT_FLAG_PERSIST_OK) == 0) )
      return (0);
  }

  if (state != state_old)
    uc_set_state (ds, vl, state);

  NOTIFICATION_INIT_VL (&n, vl);

  buf = n.message;
  bufsize = sizeof (n.message);

  if (state == STATE_OKAY)
    n.severity = NOTIF_OKAY;
  else if (state == STATE_WARNING)
    n.severity = NOTIF_WARNING;
  else
    n.severity = NOTIF_FAILURE;

  n.time = vl->time;

  status = ssnprintf (buf, bufsize, "Host %s, plugin %s",
      vl->host, vl->plugin);
  buf += status;
  bufsize -= status;

  if (vl->plugin_instance[0] != '\0')
  {
    status = ssnprintf (buf, bufsize, " (instance %s)",
	vl->plugin_instance);
    buf += status;
    bufsize -= status;
  }

  status = ssnprintf (buf, bufsize, " type %s", vl->type);
  buf += status;
  bufsize -= status;

  if (vl->type_instance[0] != '\0')
  {
    status = ssnprintf (buf, bufsize, " (instance %s)",
	vl->type_instance);
    buf += status;
    bufsize -= status;
  }

  plugin_notification_meta_add_string (&n, "DataSource",
      ds->ds[ds_index].name);
  plugin_notification_meta_add_double (&n, "CurrentValue", values[ds_index]);
  plugin_notification_meta_add_double (&n, "WarningMin", th->warning_min);
  plugin_notification_meta_add_double (&n, "WarningMax", th->warning_max);
  plugin_notification_meta_add_double (&n, "FailureMin", th->failure_min);
  plugin_notification_meta_add_double (&n, "FailureMax", th->failure_max);

  /* Send an okay notification */
  if (state == STATE_OKAY)
  {
    if (state_old == STATE_MISSING)
      ssnprintf (buf, bufsize, ": Value is no longer missing.");
    else
<<<<<<< HEAD
      status = ssnprintf (buf, bufsize,
          ": All data sources are within range again. "
          "Current value of \"%s\" is %f.",
          ds->ds[ds_index].name, values[ds_index]);
=======
      ssnprintf (buf, bufsize, ": All data sources are within range again.");
>>>>>>> a7850b87
  }
  else
  {
    double min;
    double max;

    min = (state == STATE_ERROR) ? th->failure_min : th->warning_min;
    max = (state == STATE_ERROR) ? th->failure_max : th->warning_max;

    if (th->flags & UT_FLAG_INVERT)
    {
      if (!isnan (min) && !isnan (max))
      {
        ssnprintf (buf, bufsize, ": Data source \"%s\" is currently "
            "%f. That is within the %s region of %f%s and %f%s.",
            ds->ds[ds_index].name, values[ds_index],
            (state == STATE_ERROR) ? "failure" : "warning",
            min, ((th->flags & UT_FLAG_PERCENTAGE) != 0) ? "%" : "",
            max, ((th->flags & UT_FLAG_PERCENTAGE) != 0) ? "%" : "");
      }
      else
      {
        ssnprintf (buf, bufsize, ": Data source \"%s\" is currently "
            "%f. That is %s the %s threshold of %f%s.",
            ds->ds[ds_index].name, values[ds_index],
            isnan (min) ? "below" : "above",
            (state == STATE_ERROR) ? "failure" : "warning",
            isnan (min) ? max : min,
            ((th->flags & UT_FLAG_PERCENTAGE) != 0) ? "%" : "");
      }
    }
    else if (th->flags & UT_FLAG_PERCENTAGE)
    {
      gauge_t value;
      gauge_t sum;
      int i;

      sum = 0.0;
      for (i = 0; i < vl->values_len; i++)
      {
        if (isnan (values[i]))
          continue;

        sum += values[i];
      }

      if (sum == 0.0)
        value = NAN;
      else
        value = 100.0 * values[ds_index] / sum;

      ssnprintf (buf, bufsize, ": Data source \"%s\" is currently "
          "%g (%.2f%%). That is %s the %s threshold of %.2f%%.",
          ds->ds[ds_index].name, values[ds_index], value,
          (value < min) ? "below" : "above",
          (state == STATE_ERROR) ? "failure" : "warning",
          (value < min) ? min : max);
    }
    else /* is not inverted */
    {
      ssnprintf (buf, bufsize, ": Data source \"%s\" is currently "
          "%f. That is %s the %s threshold of %f.",
          ds->ds[ds_index].name, values[ds_index],
          (values[ds_index] < min) ? "below" : "above",
          (state == STATE_ERROR) ? "failure" : "warning",
          (values[ds_index] < min) ? min : max);
    }
  }

  plugin_dispatch_notification (&n);

  plugin_notification_meta_free (n.meta);
  return (0);
} /* }}} int ut_report_state */

/*
 * int ut_check_one_data_source
 *
 * Checks one data source against the given threshold configuration. If the
 * `DataSource' option is set in the threshold, and the name does NOT match,
 * `okay' is returned. If the threshold does match, its failure and warning
 * min and max values are checked and `failure' or `warning' is returned if
 * appropriate.
 * Does not fail.
 */
static int ut_check_one_data_source (const data_set_t *ds,
    const value_list_t __attribute__((unused)) *vl,
    const threshold_t *th,
    const gauge_t *values,
    int ds_index)
{ /* {{{ */
  const char *ds_name;
  int is_warning = 0;
  int is_failure = 0;
  int prev_state = STATE_OKAY;

  /* check if this threshold applies to this data source */
  if (ds != NULL)
  {
    ds_name = ds->ds[ds_index].name;
    if ((th->data_source[0] != 0)
	&& (strcmp (ds_name, th->data_source) != 0))
      return (STATE_OKAY);
  }

  if ((th->flags & UT_FLAG_INVERT) != 0)
  {
    is_warning--;
    is_failure--;
  }

  /* XXX: This is an experimental code, not optimized, not fast, not reliable,
   * and probably, do not work as you expect. Enjoy! :D */
  if (th->hysteresis > 0)
  {
    prev_state = uc_get_state(ds,vl);
    /* The purpose of hysteresis is elliminating flapping state when the value
     * oscilates around the thresholds. In other words, what is important is
     * the previous state; if the new value would trigger a transition, make
     * sure that we artificially widen the range which is considered to apply
     * for the previous state, and only trigger the notification if the value
     * is outside of this expanded range.
     *
     * There is no hysteresis for the OKAY state.
     * */
    gauge_t hysteresis_for_warning = 0, hysteresis_for_failure = 0;
    switch (prev_state)
    {
      case STATE_ERROR:
        hysteresis_for_failure = th->hysteresis;
        break;
      case STATE_WARNING:
        hysteresis_for_warning = th->hysteresis;
        break;
      case STATE_OKAY:
        /* do nothing -- the hysteresis only applies to the non-normal states */
        break;
    }

    if ((!isnan (th->failure_min) && (th->failure_min + hysteresis_for_failure > values[ds_index]))
	|| (!isnan (th->failure_max) && (th->failure_max - hysteresis_for_failure < values[ds_index])))
      is_failure++;

    if ((!isnan (th->warning_min) && (th->warning_min + hysteresis_for_warning > values[ds_index]))
	|| (!isnan (th->warning_max) && (th->warning_max - hysteresis_for_warning < values[ds_index])))
      is_warning++;

  }
  else { /* no hysteresis */
    if ((!isnan (th->failure_min) && (th->failure_min > values[ds_index]))
	|| (!isnan (th->failure_max) && (th->failure_max < values[ds_index])))
      is_failure++;

    if ((!isnan (th->warning_min) && (th->warning_min > values[ds_index]))
	|| (!isnan (th->warning_max) && (th->warning_max < values[ds_index])))
      is_warning++;
  }

  if (is_failure != 0)
    return (STATE_ERROR);

  if (is_warning != 0)
    return (STATE_WARNING);

  return (STATE_OKAY);
} /* }}} int ut_check_one_data_source */

/*
 * int ut_check_one_threshold
 *
 * Checks all data sources of a value list against the given threshold, using
 * the ut_check_one_data_source function above. Returns the worst status,
 * which is `okay' if nothing has failed.
 * Returns less than zero if the data set doesn't have any data sources.
 */
static int ut_check_one_threshold (const data_set_t *ds,
    const value_list_t *vl,
    const threshold_t *th,
    const gauge_t *values,
    int *ret_ds_index)
{ /* {{{ */
  int ret = -1;
  int ds_index = -1;
  int i;
  gauge_t values_copy[ds->ds_num];

  memcpy (values_copy, values, sizeof (values_copy));

  if ((th->flags & UT_FLAG_PERCENTAGE) != 0)
  {
    int num = 0;
    gauge_t sum=0.0;

    if (ds->ds_num == 1)
    {
      WARNING ("ut_check_one_threshold: The %s type has only one data "
          "source, but you have configured to check this as a percentage. "
          "That doesn't make much sense, because the percentage will always "
          "be 100%%!", ds->type);
    }

    /* Prepare `sum' and `num'. */
    for (i = 0; i < ds->ds_num; i++)
      if (!isnan (values[i]))
      {
        num++;
	sum += values[i];
      }

    if ((num == 0) /* All data sources are undefined. */
        || (sum == 0.0)) /* Sum is zero, cannot calculate percentage. */
    {
      for (i = 0; i < ds->ds_num; i++)
        values_copy[i] = NAN;
    }
    else /* We can actually calculate the percentage. */
    {
      for (i = 0; i < ds->ds_num; i++)
        values_copy[i] = 100.0 * values[i] / sum;
    }
  } /* if (UT_FLAG_PERCENTAGE) */

  for (i = 0; i < ds->ds_num; i++)
  {
    int status;

    status = ut_check_one_data_source (ds, vl, th, values_copy, i);
    if (ret < status)
    {
      ret = status;
      ds_index = i;
    }
  } /* for (ds->ds_num) */

  if (ret_ds_index != NULL)
    *ret_ds_index = ds_index;

  return (ret);
} /* }}} int ut_check_one_threshold */

/*
 * int ut_check_threshold
 *
 * Gets a list of matching thresholds and searches for the worst status by one
 * of the thresholds. Then reports that status using the ut_report_state
 * function above.
 * Returns zero on success and if no threshold has been configured. Returns
 * less than zero on failure.
 */
static int ut_check_threshold (const data_set_t *ds, const value_list_t *vl,
    __attribute__((unused)) user_data_t *ud)
{ /* {{{ */
  threshold_t *th;
  gauge_t *values;
  int status;

  int worst_state = -1;
  threshold_t *worst_th = NULL;
  int worst_ds_index = -1;

  if (threshold_tree == NULL)
    return (0);

  /* Is this lock really necessary? So far, thresholds are only inserted at
   * startup. -octo */
  pthread_mutex_lock (&threshold_lock);
  th = threshold_search (vl);
  pthread_mutex_unlock (&threshold_lock);
  if (th == NULL)
    return (0);

  DEBUG ("ut_check_threshold: Found matching threshold(s)");

  values = uc_get_rate (ds, vl);
  if (values == NULL)
    return (0);

  while (th != NULL)
  {
    int ds_index = -1;

    status = ut_check_one_threshold (ds, vl, th, values, &ds_index);
    if (status < 0)
    {
      ERROR ("ut_check_threshold: ut_check_one_threshold failed.");
      sfree (values);
      return (-1);
    }

    if (worst_state < status)
    {
      worst_state = status;
      worst_th = th;
      worst_ds_index = ds_index;
    }

    th = th->next;
  } /* while (th) */

  status = ut_report_state (ds, vl, worst_th, values,
      worst_ds_index, worst_state);
  if (status != 0)
  {
    ERROR ("ut_check_threshold: ut_report_state failed.");
    sfree (values);
    return (-1);
  }

  sfree (values);

  return (0);
} /* }}} int ut_check_threshold */

/*
 * int ut_missing
 *
 * This function is called whenever a value goes "missing".
 */
static int ut_missing (const value_list_t *vl,
    __attribute__((unused)) user_data_t *ud)
{ /* {{{ */
  threshold_t *th;
  cdtime_t missing_time;
  char identifier[6 * DATA_MAX_NAME_LEN];
  notification_t n;
  cdtime_t now;

  if (threshold_tree == NULL)
    return (0);

  th = threshold_search (vl);
  /* dispatch notifications for "interesting" values only */
  if ((th == NULL) || ((th->flags & UT_FLAG_INTERESTING) == 0))
    return (0);

  now = cdtime ();
  missing_time = now - vl->time;
  FORMAT_VL (identifier, sizeof (identifier), vl);

  NOTIFICATION_INIT_VL (&n, vl);
  ssnprintf (n.message, sizeof (n.message),
      "%s has not been updated for %.3f seconds.",
      identifier, CDTIME_T_TO_DOUBLE (missing_time));
  n.time = now;

  plugin_dispatch_notification (&n);

  return (0);
} /* }}} int ut_missing */

int ut_config (oconfig_item_t *ci)
{ /* {{{ */
  int i;
  int status = 0;

  threshold_t th;

  if (threshold_tree == NULL)
  {
    threshold_tree = c_avl_create ((void *) strcmp);
    if (threshold_tree == NULL)
    {
      ERROR ("ut_config: c_avl_create failed.");
      return (-1);
    }
  }

  memset (&th, '\0', sizeof (th));
  th.warning_min = NAN;
  th.warning_max = NAN;
  th.failure_min = NAN;
  th.failure_max = NAN;

  th.hits = 0;
  th.hysteresis = 0;
  th.flags = UT_FLAG_INTERESTING; /* interesting by default */

  for (i = 0; i < ci->children_num; i++)
  {
    oconfig_item_t *option = ci->children + i;

    if (strcasecmp ("Type", option->key) == 0)
      status = ut_config_type (&th, option);
    else if (strcasecmp ("Plugin", option->key) == 0)
      status = ut_config_plugin (&th, option);
    else if (strcasecmp ("Host", option->key) == 0)
      status = ut_config_host (&th, option);
    else
    {
      WARNING ("threshold values: Option `%s' not allowed here.", option->key);
      status = -1;
    }

    if (status != 0)
      break;
  }

  if (c_avl_size (threshold_tree) > 0) {
    plugin_register_missing ("threshold", ut_missing,
        /* user data = */ NULL);
    plugin_register_write ("threshold", ut_check_threshold,
        /* user data = */ NULL);
  }

  return (status);
} /* }}} int um_config */

void module_register (void)
{
  plugin_register_complex_config ("threshold", ut_config);
}

/* vim: set sw=2 ts=8 sts=2 tw=78 et fdm=marker : */<|MERGE_RESOLUTION|>--- conflicted
+++ resolved
@@ -514,14 +514,10 @@
     if (state_old == STATE_MISSING)
       ssnprintf (buf, bufsize, ": Value is no longer missing.");
     else
-<<<<<<< HEAD
-      status = ssnprintf (buf, bufsize,
+      ssnprintf (buf, bufsize,
           ": All data sources are within range again. "
           "Current value of \"%s\" is %f.",
           ds->ds[ds_index].name, values[ds_index]);
-=======
-      ssnprintf (buf, bufsize, ": All data sources are within range again.");
->>>>>>> a7850b87
   }
   else
   {
