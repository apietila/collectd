--- conflicted
+++ resolved
@@ -239,33 +239,14 @@
 {
 	if (db->is_connected)
 	{
-<<<<<<< HEAD
-		int err;
-		if ((err = mysql_ping (db->con)) != 0)
-		{
-			/* Assured by "mysql_config_database" */
-			assert (db->instance != NULL);
-			WARNING ("mysql_ping failed for instance \"%s\": %s",
-					db->instance,
-					mysql_error (db->con));
-			db->state = 0;
-		}
-		else
-		{
-			db->state = 1;
-=======
 		int status;
 
 		status = mysql_ping (db->con);
 		if (status == 0)
->>>>>>> 0ec776ab
 			return (db->con);
 
 		WARNING ("mysql plugin: Lost connection to instance \"%s\": %s",
-				(db->instance != NULL)
-				? db->instance
-				: "<legacy>",
-				mysql_error (db->con));
+				db->instance, mysql_error (db->con));
 	}
 	db->is_connected = 0;
 
